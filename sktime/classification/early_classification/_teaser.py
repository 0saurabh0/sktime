# -*- coding: utf-8 -*-
"""TEASER early classifier.

An early classifier using a one class SVM's to determine decision safety with a
time series classifier.
"""

__author__ = ["MatthewMiddlehurst", "patrickzib"]
__all__ = ["TEASER"]

import copy

import numpy as np
from joblib import Parallel, delayed
from sklearn.ensemble import RandomForestClassifier
from sklearn.metrics import accuracy_score
from sklearn.model_selection import GridSearchCV, cross_val_predict
from sklearn.svm import OneClassSVM
from sklearn.utils import check_random_state

from sktime.base._base import _clone_estimator
from sktime.classification.base import BaseClassifier
from sktime.classification.dictionary_based import MUSE, WEASEL
from sktime.classification.feature_based import Catch22Classifier


class TEASER(BaseClassifier):
    """Two-tier Early and Accurate Series Classifier (TEASER).

    An early classifier which uses one class SVM's trained on prediction probabilities
    to determine whether an early prediction is safe or not.

    Overview:
        Build n classifiers, where n is the number of classification_points.
        For each classifier, train a one class svm used to determine prediction safety
        at that series length.
        Tune the number of consecutive safe svm predictions required to consider the
        prediction safe.

        While a prediction is still deemed unsafe:
            Make a prediction using the series length at classification point i.
            Decide whether the predcition is safe or not using decide_prediction_safety.

    Parameters
    ----------
    estimator: sktime classifier, default=None
        An sktime estimator to be built at each of the classification_points time
        stamps. Defaults to a WEASEL classifier.
    one_class_classifier: one-class sklearn classifier, default=None
        An sklearn one-class classifier used to determine whether an early decision is
        safe. Defaults to a tuned one-class SVM classifier.
    one_class_param_grid: dict or list of dict, default=None
        The hyper-parameters for the one-class classifier to learn using grid-search.
        Dictionary with parameters names (`str`) as keys and lists of parameter settings
        to try as values, or a list of such dictionaries.
    classification_points : List or None, default=None
        List of integer time series time stamps to build classifiers and allow
        predictions at. Early predictions must have a series length that matches a value
        in the _classification_points List. Duplicate values will be removed, and the
        full series length will be appeneded if not present.
        If None, will use 20 thresholds linearly spaces from 0 to the series length.
    n_jobs : int, default=1
        The number of jobs to run in parallel for both `fit` and `predict`.
        ``-1`` means using all processors.
    random_state : int or None, default=None
        Seed for random number generation.
    return_safety_decisions : bool, default=True
        Whether to return decisions and decision state information alongside
        predictions/predicted probabiltiies in predict and predict_proba.

    Attributes
    ----------
    n_classes_ : int
        The number of classes.
    classes_ : list
        The unique class labels.

    Examples
    --------
    >>> from sktime.classification.early_classification import TEASER
    >>> from sktime.classification.interval_based import TimeSeriesForestClassifier
    >>> from sktime.datasets import load_unit_test
    >>> X_train, y_train = load_unit_test(split="train", return_X_y=True)
    >>> X_test, y_test = load_unit_test(split="test", return_X_y=True)
    >>> clf = TEASER(
    ...     classification_points=[6, 16, 24],
    ...     estimator=TimeSeriesForestClassifier(n_estimators=10),
    ...     return_safety_decisions=False,
    ... )
    >>> clf.fit(X_train, y_train)
    TEASER(...)
    >>> y_pred = clf.predict(X_test)
    """

    _tags = {
        "capability:multivariate": True,
        "capability:multithreading": True,
        "capability:early_prediction": True,
    }

    def __init__(
        self,
        estimator=None,
        one_class_classifier=None,
        one_class_param_grid=None,
        classification_points=None,
        n_jobs=1,
        random_state=None,
        return_safety_decisions=True,
    ):
        self.estimator = estimator
        self.one_class_classifier = one_class_classifier
        self.one_class_param_grid = one_class_param_grid
        self.classification_points = classification_points

        self.n_jobs = n_jobs
        self.random_state = random_state
        self.return_safety_decisions = return_safety_decisions

        self._estimators = []
        self._one_class_classifiers = []
        self._classification_points = []
        self._consecutive_predictions = 0

        self._svm_gammas = [100, 10, 9, 8, 7, 6, 5, 4, 3, 2, 1.5, 1]
        self._svm_nu = 0.05
        self._svm_tol = 1e-4

        super(TEASER, self).__init__()

    def _fit(self, X, y):
        m = getattr(self.estimator, "predict_proba", None)
        if self.estimator is not None and not callable(m):
            raise ValueError("Base estimator must have a predict_proba method.")

        n_instances, _, series_length = X.shape

        self._classification_points = (
            copy.deepcopy(self.classification_points)
            if self.classification_points is not None
            else [round(series_length / i) for i in range(1, 21)]
        )
        # remove duplicates
        self._classification_points = list(set(self._classification_points))
        self._classification_points.sort()
        # remove classification points that are less than 3 time stamps
<<<<<<< HEAD
        minimum = 7 if self.estimator is None else 3
        self._classification_points = [
            i for i in self._classification_points if i >= minimum
=======
        min_length = 8 if self.estimator is None else 3
        self._classification_points = [
            i for i in self._classification_points if i >= min_length
>>>>>>> 6a28de26
        ]
        # make sure the full series length is included
        if self._classification_points[-1] != series_length:
            self._classification_points.append(series_length)
        # create dictionary of classification point indices
        self._classification_point_dictionary = {}
        for index, classification_point in enumerate(self._classification_points):
            self._classification_point_dictionary[classification_point] = index

        m = getattr(self.estimator, "n_jobs", None)
        threads = self._threads_to_use if m is None else 1

        fit = Parallel(n_jobs=threads)(
            delayed(self._fit_estimator)(
                X,
                y,
                i,
            )
            for i in range(len(self._classification_points))
        )

        self._estimators, self._one_class_classifiers, X_oc, train_preds = zip(*fit)

        # tune consecutive predictions required to best harmonic mean
        best_hm = -1
        for g in range(2, min(6, len(self._classification_points))):
            state_info, _ = self._predict_oc_classifier_n_timestamps(
                train_preds,
                X_oc,
                g,
                last_idx=0,
                next_idx=len(self._classification_points),
            )

            # calculate harmonic mean from finished state info
            hm, acc, earl = self._compute_harmonic_mean(
                n_instances, series_length, state_info, y
            )
            if hm > best_hm:
                best_hm = hm
                self._train_accuracy = acc
                self._train_earliness = earl
                self._consecutive_predictions = g

        return self

    def predict(self, X, state_info=None) -> np.ndarray:
        """Predicts labels for sequences in X.

        Parameters
        ----------
        X : 3D np.array (any number of dimensions, equal length series)
                of shape [n_instances, n_dimensions, series_length]
            or 2D np.array (univariate, equal length series)
                of shape [n_instances, series_length]
            or pd.DataFrame with each column a dimension, each cell a pd.Series
                (any number of dimensions, equal or unequal length series)
            or of any other supported Panel mtype
                for list of mtypes, see datatypes.SCITYPE_REGISTER
                for specifications, see examples/AA_datatypes_and_datasets.ipynb
        state_info : List or None
            A List containing the state info for each decision in X. contains
            information for future decisions on the data. Inputs should be None or an
            empty List for the first decision made, the returned List new_state_info for
            subsequent decisions.
            If no state_info is provided and the input series_length is greater than
            the first classification_points time stamp, all previous time stamps are
            considered up to the input series_length and the class value for the first
            safe prediction is returned.

        Returns
        -------
        y : 1D np.array of int, of shape [n_instances] - predicted class labels
            indices correspond to instance indices in X
        decisions : 1D bool array
            An array of booleans, containing the decision of whether a prediction is
            safe to use or not. Returned if return_safety_decisions is True.
        new_state_info : 2D int array
            An array containing the state info for each decision in X, contains
            information for future decisions on the data. Returned if
            return_safety_decisions is True.
        """
        self.check_is_fitted()

        # boilerplate input checks for predict-like methods
        X = self._check_convert_X_for_predict(X)

        return self._predict(X, state_info=state_info)

    def _predict(self, X, state_info=None):
        out = self._predict_proba(X, state_info=state_info)
        probas = out[0] if self.return_safety_decisions else out

        rng = check_random_state(self.random_state)
        preds = np.array(
            [
                self.classes_[int(rng.choice(np.flatnonzero(prob == prob.max())))]
                for prob in probas
            ]
        )

        return (preds, out[1], out[2]) if self.return_safety_decisions else preds

    def predict_proba(self, X, state_info=None) -> np.ndarray:
        """Decide on the safety of an early classification.

        Parameters
        ----------
        X : 3D np.array (any number of dimensions, equal length series)
                of shape [n_instances, n_dimensions, series_length]
            or 2D np.array (univariate, equal length series)
                of shape [n_instances, series_length]
            or pd.DataFrame with each column a dimension, each cell a pd.Series
                (any number of dimensions, equal or unequal length series)
            or of any other supported Panel mtype
                for list of mtypes, see datatypes.SCITYPE_REGISTER
                for specifications, see examples/AA_datatypes_and_datasets.ipynb
        state_info : List or None
            A List containing the state info for each decision in X. contains
            information for future decisions on the data. Inputs should be None or an
            empty List for the first decision made, the returned List new_state_info for
            subsequent decisions.
            If no state_info is provided and the input series_length is greater than
            the first classification_points time stamp, all previous time stamps are
            considered up to the input series_length and the probabilities for the first
            safe prediction are returned.

        Returns
        -------
        y : 2D array of shape [n_instances, n_classes] - predicted class probabilities
            1st dimension indices correspond to instance indices in X
            2nd dimension indices correspond to possible labels (integers)
            (i, j)-th entry is predictive probability that i-th instance is of class j
        decisions : 1D bool array
            An array of booleans, containing the decision of whether a prediction is
            safe to use or not. Returned if return_safety_decisions is True.
        new_state_info : 2D int array
            An array containing the state info for each decision in X, contains
            information for future decisions on the data. Returned if
            return_safety_decisions is True.
        """
        self.check_is_fitted()

        # boilerplate input checks for predict-like methods
        X = self._check_convert_X_for_predict(X)

        return self._predict_proba(X, state_info=state_info)

    def _predict_proba(self, X, state_info=None):
        n_instances, _, series_length = X.shape

        # maybe use the largest index that is smaller than the series length
        next_idx = self._get_next_idx(series_length)

        if next_idx == -1:
            raise ValueError(
                f"Input series length does not match the classification points produced"
                f" in fit. Input series length must be greater then the first point. "
                f"Current classification points: {self._classification_points}"
            )

        # determine last index used
        last_idx = 0 if state_info is None else np.max(state_info[:][0])

        # Always consider all previous time stamps up to the input series_length
        if state_info is None or state_info == []:
            state_info = np.zeros((n_instances, 3), dtype=int)
        elif last_idx >= next_idx:
            raise ValueError(
                f"All state_info input instances must be from a lesser classification "
                f"point time stamp than the input series. Required series length for "
                f"current state_info: >={self._classification_points[last_idx + 1]}"
            )
        elif not all(
            si[0] == last_idx or si[1] >= self._consecutive_predictions
            for si in state_info
        ):
            raise ValueError(
                "All state_info input instances must be from the same classification "
                "point time stamp or have already made a decision."
            )

        m = getattr(self.estimator, "n_jobs", None)
        threads = self._threads_to_use if m is None else 1

        # compute all new updates since then
        out = Parallel(n_jobs=threads)(
            delayed(self._predict_proba_for_estimator)(
                X,
                i,
            )
            for i in range(last_idx, next_idx + 1)
        )

        X_oc, probas, preds = zip(*out)
        new_state_info, accept_decision = self._predict_oc_classifier_n_timestamps(
            preds,
            X_oc,
            self._consecutive_predictions,
            last_idx,
            next_idx + 1,
            state_info=state_info,
        )

        probas = np.array(
            [
                probas[new_state_info[i][0] - last_idx][i]
                if accept_decision[i]
                else [-1 for _ in range(self.n_classes_)]
                for i in range(n_instances)
            ]
        )

        return (
            (probas, accept_decision, new_state_info)
            if self.return_safety_decisions
            else probas
        )

    def score(self, X, y) -> float:
        """Scores predicted labels against ground truth labels on X.

        Parameters
        ----------
        X : 3D np.array (any number of dimensions, equal length series)
                of shape [n_instances, n_dimensions, series_length]
            or 2D np.array (univariate, equal length series)
                of shape [n_instances, series_length]
            or pd.DataFrame with each column a dimension, each cell a pd.Series
                (any number of dimensions, equal or unequal length series)
            or of any other supported Panel mtype
                for list of mtypes, see datatypes.SCITYPE_REGISTER
                for specifications, see examples/AA_datatypes_and_datasets.ipynb
        y : 1D np.ndarray of int, of shape [n_instances] - class labels (ground truth)
            indices correspond to instance indices in X

        Returns
        -------
        float, accuracy score of predict(X) vs y
        """
        self.check_is_fitted()

        # boilerplate input checks for predict-like methods
        X = self._check_convert_X_for_predict(X)

        if X.shape[2] != self._classification_points[-1]:
            raise ValueError(
                "TEASER score function requires the full series length currently."
            )

        out = self._predict(X)

        return accuracy_score(
            y, out[0] if self.return_safety_decisions else out, normalize=True
        )

    def _get_next_idx(self, series_length):
        """Return the largest index smaller than the series length."""
        next_idx = -1
        for idx, offset in enumerate(np.sort(self._classification_points)):
            if offset <= series_length:
                next_idx = idx
        return next_idx

    def _fit_estimator(self, X, y, i):
        rs = 255 if self.random_state == 0 else self.random_state
        rs = None if self.random_state is None else rs * 37 * (i + 1)
        rng = check_random_state(rs)

        default = MUSE() if X.shape[1] > 1 else WEASEL()
        estimator = _clone_estimator(
            default if self.estimator is None else self.estimator,
            rng,
        )

        # fit estimator for this threshold
        estimator.fit(X[:, :, : self._classification_points[i]], y)

        m = getattr(estimator, "n_jobs", None)
        if m is not None:
            estimator.n_jobs = self._threads_to_use

        # get train set probability estimates for this estimator
        if callable(getattr(estimator, "_get_train_probs", None)):
            train_probas = estimator._get_train_probs(X, y)
        else:
            cv_size = 5
            _, counts = np.unique(y, return_counts=True)
            min_class = np.min(counts)
            if min_class < cv_size:
                cv_size = min_class

            train_probas = cross_val_predict(
                estimator, X, y=y, cv=cv_size, method="predict_proba"
            )

        train_preds = [
            int(rng.choice(np.flatnonzero(prob == prob.max()))) for prob in train_probas
        ]

        # create train set for the one class classifier using train probas with the
        # minimum difference to the predicted probability
        train_probas = self._generate_one_class_features(X, train_preds, train_probas)
        X_oc = []
        for i in range(len(X)):
            if train_preds[i] == self._class_dictionary[y[i]]:
                X_oc.append(train_probas[i])

        one_class_classifier = None
        if len(X_oc) > 1:
            one_class_classifier = (
                OneClassSVM(tol=self._svm_tol, nu=self._svm_nu)
                if self.one_class_classifier is None
                else _clone_estimator(self.one_class_classifier, random_state=rs)
            )
            param_grid = (
                {"gamma": self._svm_gammas}
                if self.one_class_classifier is None
                and self.one_class_param_grid is None
                else self.one_class_param_grid
            )

            cv_size = min(len(X_oc), 10)
            gs = GridSearchCV(
                estimator=one_class_classifier,
                param_grid=param_grid,
                scoring="accuracy",
                cv=cv_size,
            )
            gs.fit(X_oc, np.ones(len(X_oc)))
            one_class_classifier = gs.best_estimator_

        return estimator, one_class_classifier, train_probas, train_preds

    def _predict_proba_for_estimator(self, X, i):
        rs = 255 if self.random_state == 0 else self.random_state
        rs = None if self.random_state is None else rs * 37 * (i + 1)
        rng = check_random_state(rs)

        probas = self._estimators[i].predict_proba(
            X[:, :, : self._classification_points[i]]
        )
        preds = np.array(
            [int(rng.choice(np.flatnonzero(prob == prob.max()))) for prob in probas]
        )

        # create data set for the one class classifier using predicted probas with the
        # minimum difference to the predicted probability
        X_oc = self._generate_one_class_features(X, preds, probas)

        return X_oc, probas, preds

    def _generate_one_class_features(self, X, preds, probas):
        # create data set for the one class classifier using predicted probas with the
        # minimum difference to the predicted probability
        X_oc = np.hstack((probas, np.ones((len(X), 1))))
        for i in range(len(X)):
            for n in range(self.n_classes_):
                if n != preds[i]:
                    X_oc[i][self.n_classes_] = min(
                        X_oc[i][self.n_classes_], X_oc[i][preds[i]] - X_oc[i][n]
                    )
        return X_oc

    def _predict_oc_classifier_n_timestamps(
        self,
        estimator_preds,
        X_oc,
        n_consecutive_predictions,
        last_idx,
        next_idx,
        state_info=None,
    ):
        # a List containing the state info for case, edited at each time stamp.
        # contains 1. the index of the time stamp, 2. the number of consecutive
        # positive decisions made, and 3. the prediction made
        if state_info is None:
            state_info = np.zeros((len(estimator_preds[0]), 3), dtype=int)

        # only compute new indices
        for i in range(last_idx, next_idx):
            finished, state_info = self._predict_oc_classifier(
                X_oc[i - last_idx],
                n_consecutive_predictions,
                i,
                estimator_preds[i - last_idx],
                state_info,
            )

        return state_info, finished

    def _predict_oc_classifier(
        self, X_oc, n_consecutive_predictions, idx, estimator_preds, state_info
    ):

        # stores whether we have made a final decision on a prediction, if true
        # state info won't be edited in later time stamps
        finished = state_info[:, 1] >= n_consecutive_predictions
        n_instances = len(X_oc)

        # TODO len(self._classification_points) or len(self.classification_points)???
        full_length_ts = idx == len(self._classification_points) - 1
        if full_length_ts:
            accept_decision = np.ones(n_instances, dtype=bool)
        elif self._one_class_classifiers[idx] is not None:
            offsets = np.argwhere(finished == 0).flatten()
            accept_decision = np.ones(n_instances, dtype=bool)
            if len(offsets) > 0:
                decisions_subset = (
                    self._one_class_classifiers[idx].predict(X_oc[offsets]) == 1
                )
                accept_decision[offsets] = decisions_subset

        else:
            accept_decision = np.zeros(n_instances, dtype=bool)

        # record consecutive class decisions
        state_info = np.array(
            [
                self._update_state_info(
                    accept_decision, estimator_preds, state_info, i, idx
                )
                if not finished[i]
                else state_info[i]
                for i in range(n_instances)
            ]
        )

        # check safety of decisions
        if full_length_ts:
            # Force prediction at last time stamp
            accept_decision = np.ones(n_instances, dtype=bool)
        else:
            accept_decision = state_info[:, 1] >= n_consecutive_predictions

        return accept_decision, state_info

    def _compute_harmonic_mean(self, n_instances, series_length, state_info, y):
        # calculate harmonic mean from finished state info
        accuracy = np.average(
            [
                state_info[i, 2] == self._class_dictionary[y[i]]
                for i in range(n_instances)
            ]
        )
        earliness = 1 - np.average(
            [
                self._classification_points[state_info[i, 0]] / series_length
                for i in range(n_instances)
            ]
        )
        return (2 * accuracy * earliness) / (accuracy + earliness), accuracy, earliness

    @staticmethod
    def _update_state_info(acccept_decision, preds, state_info, idx, time_stamp):
        # consecutive predictions, add one if positive decision and same class
        if acccept_decision[idx] and preds[idx] == state_info[idx][2]:
            return time_stamp, state_info[idx][1] + 1, preds[idx]
        # set to 0 if the decision is negative, 1 if its positive but different class
        else:
            return time_stamp, 1 if acccept_decision[idx] else 0, preds[idx]

    @classmethod
    def get_test_params(cls):
        """Return testing parameter settings for the estimator.

        Returns
        -------
        params : dict or list of dict, default = {}
            Parameters to create testing instances of the class.
        """
        params = {
            "classification_points": [3],
            "estimator": Catch22Classifier(
                estimator=RandomForestClassifier(n_estimators=2)
            ),
            "return_safety_decisions": False,
        }
        return params<|MERGE_RESOLUTION|>--- conflicted
+++ resolved
@@ -144,15 +144,9 @@
         self._classification_points = list(set(self._classification_points))
         self._classification_points.sort()
         # remove classification points that are less than 3 time stamps
-<<<<<<< HEAD
-        minimum = 7 if self.estimator is None else 3
-        self._classification_points = [
-            i for i in self._classification_points if i >= minimum
-=======
         min_length = 8 if self.estimator is None else 3
         self._classification_points = [
             i for i in self._classification_points if i >= min_length
->>>>>>> 6a28de26
         ]
         # make sure the full series length is included
         if self._classification_points[-1] != series_length:
