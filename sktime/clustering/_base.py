--- conflicted
+++ resolved
@@ -176,15 +176,7 @@
         X = self._check_clusterer_input(X)
         return self._score(X, y)
 
-<<<<<<< HEAD
-    @abstractmethod
-    def _score(self, X, y=None):
-        ...
-
-    def _predict_proba(self, X, n_clusters=None):
-=======
     def _predict_proba(self, X):
->>>>>>> a517f02b
         """Predicts labels probabilities for sequences in X.
 
         Default behaviour is to call _predict and set the predicted class probability
@@ -209,14 +201,9 @@
             (i, j)-th entry is predictive probability that i-th instance is of class j
         """
         preds = self._predict(X)
-<<<<<<< HEAD
-        if n_clusters is None:
-            n_clusters = max(preds) + 1  # This isn't always correct but best we can do
-=======
         n_clusters = self.n_clusters
         if n_clusters is None:
             n_clusters = max(preds) + 1
->>>>>>> a517f02b
         dists = np.zeros((X.shape[0], n_clusters))
         for i in range(X.shape[0]):
             dists[i, preds[i]] = 1
